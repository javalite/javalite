--- conflicted
+++ resolved
@@ -10,11 +10,7 @@
     <parent>
         <groupId>org.javalite</groupId>
         <artifactId>javalite</artifactId>
-<<<<<<< HEAD
         <version>2.3.2-j8-SNAPSHOT</version>
-=======
-        <version>3.0-SNAPSHOT</version>
->>>>>>> 2120567c
     </parent>
 
     <build>
@@ -48,7 +44,7 @@
             <groupId>javax.servlet</groupId>
             <artifactId>javax.servlet-api</artifactId>
         </dependency>
-      
+
         <dependency>
              <groupId>org.freemarker</groupId>
              <artifactId>freemarker</artifactId>
