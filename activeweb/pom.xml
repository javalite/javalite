--- conflicted
+++ resolved
@@ -149,22 +149,11 @@
             <artifactId>cdi-api</artifactId>
             <version>2.0</version>
         </dependency>
-
-<<<<<<< HEAD
-<!--        <dependency>-->
-<!--            <groupId>org.eclipse.jetty.websocket</groupId>-->
-<!--            <artifactId>javax-websocket-server-impl</artifactId>-->
-<!--            <version>9.4.53.v20231009</version>-->
-<!--            <scope>provided</scope>-->
-<!--        </dependency>-->
-=======
         <dependency>
             <groupId>org.eclipse.jetty.websocket</groupId>
             <artifactId>javax-websocket-server-impl</artifactId>
             <version>9.4.56.v20240826</version>
             <scope>provided</scope>
         </dependency>
->>>>>>> b0f1c5c0
-
     </dependencies>
 </project>