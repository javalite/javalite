--- conflicted
+++ resolved
@@ -131,7 +131,6 @@
     }
 
     public static <T extends Model> T create(Class<T> clazz, Object... namesAndValues) {
-        if (namesAndValues.length %2 != 0) { throw new IllegalArgumentException("number of arguments must be even"); }
         try {
             return clazz.newInstance().set(namesAndValues);
         } catch (IllegalArgumentException e) {
@@ -182,7 +181,6 @@
         return count;
     }
 
-<<<<<<< HEAD
     public static boolean exists(Class<? extends Model> clazz, Object id) {
         MetaModel metaModel = metaModelOf(clazz);
         return null != new DB(metaModel.getDbName()).firstCell(metaModel.getDialect().selectExists(metaModel), id);
@@ -263,17 +261,6 @@
         MetaModel metaModel = metaModelOf(clazz);
         if (metaModel.cached()) {
             QueryCache.instance().purgeTableCache(metaModel.getTableName());
-=======
-    static void setNamesAndValues(Model m, Object... namesAndValues) {
-        if (namesAndValues.length % 2 == 1) {
-            throw new IllegalArgumentException("number of arguments must be even");
-        }
-        for (int i = 0; i < namesAndValues.length - 1; i += 2) {
-            if (namesAndValues[i] == null) {
-                throw new IllegalArgumentException("attribute names cannot be nulls");
-            }
-            m.set(namesAndValues[i].toString(), namesAndValues[i + 1]);
->>>>>>> ac3d69bd
         }
     }
 
