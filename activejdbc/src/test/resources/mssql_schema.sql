-- noinspection SqlNoDataSourceInspectionForFile
IF object_id('dbo.people') IS NOT NULL
BEGIN
    DROP TABLE [dbo].[people]
END
CREATE TABLE people (id INT IDENTITY PRIMARY KEY, name VARCHAR(56) NOT NULL, last_name VARCHAR(56), dob DATE, graduation_date DATE, created_at DATETIME2, updated_at DATETIME2);

IF object_id('dbo.accounts') IS NOT NULL
BEGIN
    DROP TABLE [dbo].[accounts]
END
CREATE TABLE accounts (id  INT IDENTITY PRIMARY KEY, account VARCHAR(56), description VARCHAR(56), amount DECIMAL(10,2), total DECIMAL(10,2));

IF object_id('dbo.temperatures') IS NOT NULL
BEGIN
    DROP TABLE [dbo].[temperatures]
END
CREATE TABLE temperatures (id  INT IDENTITY PRIMARY KEY, temp SMALLINT);


IF object_id('dbo.shard1_temperatures') IS NOT NULL
    BEGIN
        DROP TABLE [dbo].[shard1_temperatures]
    END
CREATE TABLE shard1_temperatures (id  INT IDENTITY PRIMARY KEY, temp SMALLINT);


IF object_id('dbo.shard2_temperatures') IS NOT NULL
    BEGIN
        DROP TABLE [dbo].[shard2_temperatures]
    END
CREATE TABLE shard2_temperatures (id  INT IDENTITY PRIMARY KEY, temp SMALLINT);

IF object_id('dbo.salaries') IS NOT NULL
BEGIN
    DROP TABLE [dbo].[salaries]
END
CREATE TABLE salaries (id  INT IDENTITY PRIMARY KEY, salary DECIMAL(7, 2));

IF object_id('dbo.users') IS NOT NULL
BEGIN
    DROP TABLE [dbo].[users]
END
CREATE TABLE users (id  INT IDENTITY PRIMARY KEY, first_name VARCHAR(56), last_name VARCHAR(56), email VARCHAR(56));

IF object_id('dbo.shard1_users') IS NOT NULL
    BEGIN
        DROP TABLE [dbo].[shard1_users]
    END
CREATE TABLE shard1_users (id  INT IDENTITY PRIMARY KEY, first_name VARCHAR(56), last_name VARCHAR(56), email VARCHAR(56));

IF object_id('dbo.addresses') IS NOT NULL
BEGIN
    DROP TABLE [dbo].[addresses]
END
CREATE TABLE addresses (id  INT IDENTITY PRIMARY KEY, address1 VARCHAR(56), address2 VARCHAR(56), city VARCHAR(56), state VARCHAR(56), zip VARCHAR(56), user_id INT);

IF object_id('dbo.shard1_addresses') IS NOT NULL
    BEGIN
        DROP TABLE [dbo].[shard1_addresses]
    END
CREATE TABLE shard1_addresses (id  INT IDENTITY PRIMARY KEY, address1 VARCHAR(56), address2 VARCHAR(56), city VARCHAR(56), state VARCHAR(56), zip VARCHAR(56), user_id INT);


IF object_id('dbo.rooms') IS NOT NULL
BEGIN
    DROP TABLE [dbo].[rooms]
END
CREATE TABLE rooms (id  INT IDENTITY PRIMARY KEY, name VARCHAR(56), address_id INT);

IF object_id('dbo.legacy_universities') IS NOT NULL
BEGIN
    DROP TABLE [dbo].[legacy_universities]
END
CREATE TABLE legacy_universities (id  INT IDENTITY PRIMARY KEY, univ_name VARCHAR(56), address1 VARCHAR(56), address2 VARCHAR(56), city VARCHAR(56), state VARCHAR(56), zip VARCHAR(56));

IF object_id('dbo.libraries') IS NOT NULL
BEGIN
    DROP TABLE [dbo].[libraries]
END
CREATE TABLE libraries (id  INT IDENTITY PRIMARY KEY, address VARCHAR(56), city VARCHAR(56), state VARCHAR(56));

IF object_id('dbo.books') IS NOT NULL
BEGIN
    DROP TABLE [dbo].[books]
END
CREATE TABLE books (id  INT IDENTITY PRIMARY KEY, title VARCHAR(56), author VARCHAR(56), isbn VARCHAR(56), lib_id INT);

IF object_id('dbo.readers') IS NOT NULL
BEGIN
    DROP TABLE [dbo].[readers]
END
CREATE TABLE readers (id  INT IDENTITY PRIMARY KEY, first_name VARCHAR(56), last_name VARCHAR(56), book_id INT);

IF object_id('dbo.animals') IS NOT NULL
BEGIN
    DROP TABLE [dbo].[animals]
END
CREATE TABLE animals (animal_id  INT IDENTITY PRIMARY KEY, animal_name VARCHAR(56));

IF object_id('dbo.patients') IS NOT NULL
BEGIN
    DROP TABLE [dbo].[patients]
END
CREATE TABLE patients (id  INT IDENTITY PRIMARY KEY, first_name VARCHAR(56), last_name VARCHAR(56));

IF object_id('dbo.shard1_patients') IS NOT NULL
    BEGIN
        DROP TABLE [dbo].[shard1_patients]
    END
CREATE TABLE shard1_patients (id  INT IDENTITY PRIMARY KEY, first_name VARCHAR(56), last_name VARCHAR(56));

IF object_id('dbo.prescriptions') IS NOT NULL
BEGIN
    DROP TABLE [dbo].[prescriptions]
END
CREATE TABLE prescriptions (id  INT IDENTITY PRIMARY KEY, name VARCHAR(56), patient_id INT);

IF object_id('dbo.doctors') IS NOT NULL
BEGIN
    DROP TABLE [dbo].[doctors]
END
CREATE TABLE doctors (id  INT IDENTITY PRIMARY KEY, first_name VARCHAR(56), last_name VARCHAR(56), discipline varchar(56));

IF object_id('dbo.shard1_doctors') IS NOT NULL
    BEGIN
        DROP TABLE [dbo].[shard1_doctors]
    END
CREATE TABLE shard1_doctors (id  INT IDENTITY PRIMARY KEY, first_name VARCHAR(56), last_name VARCHAR(56), discipline varchar(56));


IF object_id('dbo.doctors_patients') IS NOT NULL
BEGIN
    DROP TABLE [dbo].[doctors_patients]
END
CREATE TABLE doctors_patients (id  INT IDENTITY PRIMARY KEY, doctor_id INT, patient_id INT);

IF object_id('dbo.students') IS NOT NULL
BEGIN
    DROP TABLE [dbo].[students]
END
CREATE TABLE students (id INT IDENTITY PRIMARY KEY, first_name VARCHAR(56), last_name VARCHAR(56), dob DATE, enrollment_date DATETIME2);

IF object_id('dbo.courses') IS NOT NULL
BEGIN
    DROP TABLE [dbo].[courses]
END
CREATE TABLE courses (id  INT IDENTITY PRIMARY KEY, course_name VARCHAR(56));

IF object_id('dbo.registrations') IS NOT NULL
BEGIN
    DROP TABLE [dbo].[registrations]
END
CREATE TABLE registrations (id  INT IDENTITY PRIMARY KEY, astudent_id INT, acourse_id INT);


IF object_id('dbo.items') IS NOT NULL
BEGIN
    DROP TABLE [dbo].[items]
END
CREATE TABLE items (id  INT IDENTITY PRIMARY KEY, item_number INT, item_description VARCHAR(56), lock_version INT);

IF object_id('dbo.articles') IS NOT NULL
BEGIN
    DROP TABLE [dbo].[articles]
END
CREATE TABLE articles (id  INT IDENTITY PRIMARY KEY, title VARCHAR(56), content TEXT);

IF object_id('dbo.shard1_articles') IS NOT NULL
    BEGIN
        DROP TABLE [dbo].[shard1_articles]
    END
CREATE TABLE shard1_articles (id  INT IDENTITY PRIMARY KEY, title VARCHAR(56), content TEXT);

IF object_id('dbo.posts') IS NOT NULL
BEGIN
    DROP TABLE [dbo].[posts]
END
CREATE TABLE posts (id  INT IDENTITY PRIMARY KEY, title VARCHAR(56), post TEXT);

IF object_id('dbo.shard1_posts') IS NOT NULL
    BEGIN
        DROP TABLE [dbo].[shard1_posts]
    END
CREATE TABLE shard1_posts (id  INT IDENTITY PRIMARY KEY, title VARCHAR(56), post TEXT);

IF object_id('dbo.comments') IS NOT NULL
BEGIN
    DROP TABLE [dbo].[comments]
END
CREATE TABLE comments (id  INT IDENTITY PRIMARY KEY, author VARCHAR(56), content TEXT, parent_id INT, parent_type VARCHAR(256));

IF object_id('dbo.shard1_comments') IS NOT NULL
    BEGIN
        DROP TABLE [dbo].[shard1_comments]
    END
CREATE TABLE shard1_comments (id  INT IDENTITY PRIMARY KEY, author VARCHAR(56), content TEXT, parent_id INT, parent_type VARCHAR(256));

IF object_id('dbo.tags') IS NOT NULL
BEGIN
    DROP TABLE [dbo].[tags]
END
CREATE TABLE tags (id  INT IDENTITY PRIMARY KEY, content TEXT, parent_id INT, parent_type VARCHAR(256));


IF object_id('dbo.fruits') IS NOT NULL
BEGIN
    DROP TABLE [dbo].[fruits]
END
CREATE TABLE fruits (id  INT IDENTITY PRIMARY KEY, fruit_name VARCHAR(56), category VARCHAR(56), created_at DATETIME2, updated_at DATETIME2);

IF object_id('dbo.vegetables') IS NOT NULL
BEGIN
    DROP TABLE [dbo].[vegetables]
END
CREATE TABLE vegetables (id  INT IDENTITY PRIMARY KEY, vegetable_name VARCHAR(56), category VARCHAR(56), created_at DATETIME2, updated_at DATETIME2);

IF object_id('dbo.plants') IS NOT NULL
BEGIN
    DROP TABLE [dbo].[plants]
END
CREATE TABLE plants (id  INT IDENTITY PRIMARY KEY, plant_name VARCHAR(56), category VARCHAR(56), created_at DATETIME2, updated_at DATETIME2);

IF object_id('dbo.pages') IS NOT NULL
BEGIN
    DROP TABLE [dbo].[pages]
END
CREATE TABLE pages ( id INT IDENTITY PRIMARY KEY, description VARCHAR(56), word_count INT);


IF object_id('dbo.watermelons') IS NOT NULL
BEGIN
    DROP TABLE [dbo].[watermelons]
END
CREATE TABLE watermelons ( id INT IDENTITY PRIMARY KEY, melon_type VARCHAR(56), record_version INT, created_at DATETIME2, updated_at DATETIME2);

IF object_id('dbo.schools') IS NOT NULL
BEGIN
    DROP TABLE [dbo].[schools]
END
CREATE TABLE schools ( id INT IDENTITY PRIMARY KEY, school_name VARCHAR(56), school_type VARCHAR(56), email VARCHAR(56), created_at DATETIME2, updated_at DATETIME2);

IF object_id('dbo.dual') IS NOT NULL
BEGIN
    DROP TABLE [dbo].[dual]
END
CREATE TABLE dual ( id INT IDENTITY PRIMARY KEY, next_val BIGINT);
INSERT INTO dual (next_val) VALUES (0);

IF object_id('dbo.programmers') IS NOT NULL
BEGIN
    DROP TABLE [dbo].[programmers]
END
CREATE TABLE programmers ( id INT IDENTITY PRIMARY KEY, first_name VARCHAR(56), last_name VARCHAR(56), email VARCHAR(56), created_at DATETIME2, updated_at DATETIME2);

IF object_id('dbo.projects') IS NOT NULL
BEGIN
    DROP TABLE [dbo].[projects]
END
CREATE TABLE projects ( id INT IDENTITY PRIMARY KEY, project_name VARCHAR(56), created_at DATETIME2, updated_at DATETIME2);

IF object_id('dbo.programmers_projects') IS NOT NULL
BEGIN
    DROP TABLE [dbo].[programmers_projects]
END
CREATE TABLE programmers_projects ( id INT IDENTITY PRIMARY KEY, duration_weeks INT, project_id INT, programmer_id INT, created_at DATETIME2, updated_at DATETIME2);


IF object_id('dbo.computers') IS NOT NULL
BEGIN
    DROP TABLE [dbo].[computers]
END
CREATE TABLE computers ( id INT IDENTITY PRIMARY KEY, description VARCHAR(56), mother_id INT, key_id INT);

IF object_id('dbo.keyboards') IS NOT NULL
BEGIN
    DROP TABLE [dbo].[keyboards]
END
CREATE TABLE keyboards ( id INT IDENTITY PRIMARY KEY, description VARCHAR(56));

IF object_id('dbo.motherboards') IS NOT NULL
BEGIN
    DROP TABLE [dbo].[motherboards]
END
CREATE TABLE motherboards ( id INT IDENTITY PRIMARY KEY, description VARCHAR(56));



IF object_id('dbo.ingredients') IS NOT NULL
BEGIN
    DROP TABLE [dbo].[ingredients]
END
CREATE TABLE ingredients (ingredient_id  INT IDENTITY PRIMARY KEY, ingredient_name VARCHAR(56));

IF object_id('dbo.recipes') IS NOT NULL
BEGIN
    DROP TABLE [dbo].[recipes]
END
CREATE TABLE recipes (recipe_id  INT IDENTITY PRIMARY KEY, recipe_name VARCHAR(56));

IF object_id('dbo.ingredients_recipes') IS NOT NULL
BEGIN
    DROP TABLE [dbo].[ingredients_recipes]
END
CREATE TABLE ingredients_recipes (the_id  INT IDENTITY PRIMARY KEY, recipe_id INT, ingredient_id INT);


IF object_id('dbo.vehicles') IS NOT NULL
BEGIN
    DROP TABLE [dbo].[vehicles]
END
CREATE TABLE vehicles (id  INT IDENTITY PRIMARY KEY, name VARCHAR(56));

IF object_id('dbo.mammals') IS NOT NULL
BEGIN
    DROP TABLE [dbo].[mammals]
END
CREATE TABLE mammals (id  INT IDENTITY PRIMARY KEY, name VARCHAR(56));

IF object_id('dbo.classifications') IS NOT NULL
BEGIN
    DROP TABLE [dbo].[classifications]
END
CREATE TABLE classifications (id  INT IDENTITY PRIMARY KEY, name VARCHAR(56), parent_id INT, parent_type VARCHAR(56));

IF object_id('dbo.sub_classifications') IS NOT NULL
BEGIN
    DROP TABLE [dbo].[sub_classifications]
END
CREATE TABLE sub_classifications (id  INT IDENTITY PRIMARY KEY, name VARCHAR(56), classification_id INT);

IF object_id('dbo.content_groups') IS NOT NULL
BEGIN
    DROP TABLE [dbo].[content_groups]
END
create table content_groups ( id  INT IDENTITY PRIMARY KEY, group_name INT);

IF object_id('dbo.cakes') IS NOT NULL
BEGIN
    DROP TABLE [dbo].[cakes]
END
CREATE TABLE cakes (id INT IDENTITY PRIMARY KEY, name VARCHAR(56) NOT NULL);

IF object_id('dbo.swords') IS NOT NULL
BEGIN
    DROP TABLE [dbo].[swords]
END
CREATE TABLE swords (id INT IDENTITY PRIMARY KEY, name VARCHAR(56) NOT NULL);

IF object_id('dbo.meals') IS NOT NULL
BEGIN
    DROP TABLE [dbo].[meals]
END
CREATE TABLE meals (id INT IDENTITY PRIMARY KEY, name VARCHAR(56) NOT NULL);

IF object_id('dbo.Member') IS NOT NULL
BEGIN
    DROP TABLE [dbo].[Member]
END
CREATE TABLE Member (id INT IDENTITY PRIMARY KEY, name VARCHAR(56) NOT NULL);


IF object_id('dbo.nodes') IS NOT NULL
BEGIN
    DROP TABLE [dbo].[nodes]
END
CREATE TABLE nodes (id INT IDENTITY PRIMARY KEY, name VARCHAR(56) NOT NULL, parent_id INT);


IF object_id('dbo.images') IS NOT NULL
BEGIN
    DROP TABLE [dbo].[images]
END
CREATE TABLE images (id INT IDENTITY PRIMARY KEY, name VARCHAR(56) NOT NULL, content VARBINARY(MAX));


IF object_id('dbo.apples') IS NOT NULL
BEGIN
    DROP TABLE [dbo].[apples]
END
CREATE TABLE apples (id INT PRIMARY KEY, apple_type VARCHAR(56) NOT NULL);


IF object_id('dbo.alarms') IS NOT NULL
BEGIN
    DROP TABLE [dbo].[alarms]
END
CREATE TABLE alarms (id INT IDENTITY PRIMARY KEY, alarm_time TIME NOT NULL);


IF object_id('dbo.developers') IS NOT NULL
BEGIN
    DROP TABLE [dbo].[developers]
END
CREATE TABLE developers (first_name VARCHAR(56) NOT NULL, last_name VARCHAR(56) NOT NULL, email VARCHAR(56) NOT NULL, address VARCHAR(56), CONSTRAINT developers_uq UNIQUE (first_name, last_name, email));


IF object_id('dbo.boxes') IS NOT NULL
BEGIN
    DROP TABLE [dbo].[boxes]
END
CREATE TABLE boxes (id INT IDENTITY PRIMARY KEY, color VARCHAR(56) NOT NULL, fruit_id INT);


IF object_id('dbo.passengers') IS NOT NULL
BEGIN
    DROP TABLE [dbo].[passengers]
END
CREATE TABLE passengers (id INT IDENTITY PRIMARY KEY, user_id INT NOT NULL, vehicle VARCHAR(10), mode VARCHAR(10));

<<<<<<< HEAD
IF object_id('dbo.bands') IS NOT NULL
BEGIN
    DROP TABLE [dbo].[bands]
END
CREATE TABLE bands (band_id INT IDENTITY PRIMARY KEY, name VARCHAR(10) NOT NULL);

IF object_id('dbo.genres') IS NOT NULL
  BEGIN
    DROP TABLE [dbo].[genres]
  END
CREATE TABLE genres (genre_id INT IDENTITY PRIMARY KEY, name VARCHAR(10) NOT NULL);

IF object_id('dbo.musicians') IS NOT NULL
  BEGIN
    DROP TABLE [dbo].[musicians]
  END
CREATE TABLE musicians (musician_id INT IDENTITY PRIMARY KEY, first_name VARCHAR(10) NOT NULL, last_name VARCHAR(10) NOT NULL);

IF object_id('dbo.bands_genres') IS NOT NULL
  BEGIN
    DROP TABLE [dbo].[bands_genres]
  END
CREATE TABLE bands_genres (the_id INT IDENTITY PRIMARY KEY, band_id INT, genre_id INT);

IF object_id('dbo.bands_musicians') IS NOT NULL
  BEGIN
    DROP TABLE [dbo].bands_musicians
  END
CREATE TABLE bands_musicians (the_id INT IDENTITY PRIMARY KEY, band_id INT, musician_id INT);
=======
IF object_id('dbo.teams') IS NOT NULL
    BEGIN
        DROP TABLE [dbo].[teams]
    END
CREATE TABLE teams (team_id INT IDENTITY PRIMARY KEY, name VARCHAR(56) NOT NULL);

IF object_id('dbo.players') IS NOT NULL
    BEGIN
        DROP TABLE [dbo].[players]
    END
CREATE TABLE players (id INT IDENTITY PRIMARY KEY, first_name VARCHAR(56) NOT NULL, last_name VARCHAR(56) NOT NULL, team_id INT);
>>>>>>> a463b7de
<|MERGE_RESOLUTION|>--- conflicted
+++ resolved
@@ -408,7 +408,7 @@
 END
 CREATE TABLE passengers (id INT IDENTITY PRIMARY KEY, user_id INT NOT NULL, vehicle VARCHAR(10), mode VARCHAR(10));
 
-<<<<<<< HEAD
+
 IF object_id('dbo.bands') IS NOT NULL
 BEGIN
     DROP TABLE [dbo].[bands]
@@ -437,17 +437,4 @@
   BEGIN
     DROP TABLE [dbo].bands_musicians
   END
-CREATE TABLE bands_musicians (the_id INT IDENTITY PRIMARY KEY, band_id INT, musician_id INT);
-=======
-IF object_id('dbo.teams') IS NOT NULL
-    BEGIN
-        DROP TABLE [dbo].[teams]
-    END
-CREATE TABLE teams (team_id INT IDENTITY PRIMARY KEY, name VARCHAR(56) NOT NULL);
-
-IF object_id('dbo.players') IS NOT NULL
-    BEGIN
-        DROP TABLE [dbo].[players]
-    END
-CREATE TABLE players (id INT IDENTITY PRIMARY KEY, first_name VARCHAR(56) NOT NULL, last_name VARCHAR(56) NOT NULL, team_id INT);
->>>>>>> a463b7de
+CREATE TABLE bands_musicians (the_id INT IDENTITY PRIMARY KEY, band_id INT, musician_id INT);