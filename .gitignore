<<<<<<< HEAD
activejdbc-instrumentation/dependency-reduced-pom.xml

# Created by https://www.gitignore.io

### Linux ###
*~

# KDE directory preferences
.directory


### OSX ###
.DS_Store
.AppleDouble
.LSOverride

# Thumbnails
._*

# Files that might appear on external disk
.Spotlight-V100
.Trashes

# Directories potentially created on remote AFP share
.AppleDB
.AppleDesktop
Network Trash Folder
Temporary Items
.apdisk


### Windows ###
# Windows image file caches
Thumbs.db
ehthumbs.db

# Folder config file
Desktop.ini

# Recycle Bin used on file shares
$RECYCLE.BIN/

# Windows Installer files
*.cab
*.msi
*.msm
*.msp

# Windows shortcuts
*.lnk


### Eclipse ###
*.pydevproject
.metadata
.gradle
bin/
tmp/
*.tmp
*.bak
*.swp
*~.nib
local.properties
.settings/
.loadpath
.classpath
.project

# External tool builders
.externalToolBuilders/

# Locally stored "Eclipse launch configurations"
*.launch

# CDT-specific
.cproject

# PDT-specific
.buildpath

# sbteclipse plugin 
.target

# TeXlipse plugin
.texlipse


### Intellij ###
# Covers JetBrains IDEs: IntelliJ, RubyMine, PhpStorm, AppCode, PyCharm

*.iml

## Directory-based project format:
.idea/
# if you remove the above rule, at least ignore the following:

# User-specific stuff:
# .idea/workspace.xml
# .idea/tasks.xml
# .idea/dictionaries

# Sensitive or high-churn files:
# .idea/dataSources.ids
# .idea/dataSources.xml
# .idea/sqlDataSources.xml
# .idea/dynamic.xml
# .idea/uiDesigner.xml

# Gradle:
# .idea/gradle.xml
# .idea/libraries

# Mongo Explorer plugin:
# .idea/mongoSettings.xml

## File-based project format:
*.ipr
*.iws

## Plugin-specific files:

# IntelliJ
out/

# mpeltonen/sbt-idea plugin
.idea_modules/

# JIRA plugin
atlassian-ide-plugin.xml

# Crashlytics plugin (for Android Studio and IntelliJ)
com_crashlytics_export_strings.xml


### NetBeans ###
nbproject/private/
build/
nbbuild/
dist/
nbdist/
nbactions.xml
nb-configuration.xml


### Maven ###
target/
pom.xml.tag
pom.xml.releaseBackup
pom.xml.versionsBackup
pom.xml.next
release.properties


### Java ###
*.class

# Mobile Tools for Java (J2ME)
.mtj.tmp/

# Package Files #
*.jar
*.war
*.ear

# virtual machine crash logs, see http://www.java.com/en/download/help/error_hotspot.xml
hs_err_pid*
=======
activejdbc-instrumentation/dependency-reduced-pom.xml

# Created by https://www.gitignore.io

### Linux ###
*~

# KDE directory preferences
.directory


### OSX ###
.DS_Store
.AppleDouble
.LSOverride

# Icon must end with two \r
Icon


# Thumbnails
._*

# Files that might appear on external disk
.Spotlight-V100
.Trashes

# Directories potentially created on remote AFP share
.AppleDB
.AppleDesktop
Network Trash Folder
Temporary Items
.apdisk


### Windows ###
# Windows image file caches
Thumbs.db
ehthumbs.db

# Folder config file
Desktop.ini

# Recycle Bin used on file shares
$RECYCLE.BIN/

# Windows Installer files
*.cab
*.msi
*.msm
*.msp

# Windows shortcuts
*.lnk


### Eclipse ###
*.pydevproject
.metadata
.gradle
bin/
tmp/
*.tmp
*.bak
*.swp
*~.nib
local.properties
.settings/
.loadpath
.classpath
.project

# External tool builders
.externalToolBuilders/

# Locally stored "Eclipse launch configurations"
*.launch

# CDT-specific
.cproject

# PDT-specific
.buildpath

# sbteclipse plugin 
.target

# TeXlipse plugin
.texlipse


### Intellij ###
# Covers JetBrains IDEs: IntelliJ, RubyMine, PhpStorm, AppCode, PyCharm

*.iml

## Directory-based project format:
.idea/
# if you remove the above rule, at least ignore the following:

# User-specific stuff:
# .idea/workspace.xml
# .idea/tasks.xml
# .idea/dictionaries

# Sensitive or high-churn files:
# .idea/dataSources.ids
# .idea/dataSources.xml
# .idea/sqlDataSources.xml
# .idea/dynamic.xml
# .idea/uiDesigner.xml

# Gradle:
# .idea/gradle.xml
# .idea/libraries

# Mongo Explorer plugin:
# .idea/mongoSettings.xml

## File-based project format:
.ipr
.iws

## Plugin-specific files:

# IntelliJ
out/

# mpeltonen/sbt-idea plugin
.idea_modules/

# JIRA plugin
atlassian-ide-plugin.xml

# Crashlytics plugin (for Android Studio and IntelliJ)
com_crashlytics_export_strings.xml


### NetBeans ###
nbproject/private/
build/
nbbuild/
dist/
nbdist/
nbactions.xml
nb-configuration.xml


### Maven ###
target/
pom.xml.tag
pom.xml.releaseBackup
pom.xml.versionsBackup
pom.xml.next
release.properties


### Java ###
*.class

# Mobile Tools for Java (J2ME)
.mtj.tmp/

# Package Files #
*.jar
*.war
*.ear

# virtual machine crash logs, see http://www.java.com/en/download/help/error_hotspot.xml
hs_err_pid*
>>>>>>> 70e30bd8
<|MERGE_RESOLUTION|>--- conflicted
+++ resolved
@@ -1,339 +1,166 @@
-<<<<<<< HEAD
-activejdbc-instrumentation/dependency-reduced-pom.xml
-
-# Created by https://www.gitignore.io
-
-### Linux ###
-*~
-
-# KDE directory preferences
-.directory
-
-
-### OSX ###
-.DS_Store
-.AppleDouble
-.LSOverride
-
-# Thumbnails
-._*
-
-# Files that might appear on external disk
-.Spotlight-V100
-.Trashes
-
-# Directories potentially created on remote AFP share
-.AppleDB
-.AppleDesktop
-Network Trash Folder
-Temporary Items
-.apdisk
-
-
-### Windows ###
-# Windows image file caches
-Thumbs.db
-ehthumbs.db
-
-# Folder config file
-Desktop.ini
-
-# Recycle Bin used on file shares
-$RECYCLE.BIN/
-
-# Windows Installer files
-*.cab
-*.msi
-*.msm
-*.msp
-
-# Windows shortcuts
-*.lnk
-
-
-### Eclipse ###
-*.pydevproject
-.metadata
-.gradle
-bin/
-tmp/
-*.tmp
-*.bak
-*.swp
-*~.nib
-local.properties
-.settings/
-.loadpath
-.classpath
-.project
-
-# External tool builders
-.externalToolBuilders/
-
-# Locally stored "Eclipse launch configurations"
-*.launch
-
-# CDT-specific
-.cproject
-
-# PDT-specific
-.buildpath
-
-# sbteclipse plugin 
-.target
-
-# TeXlipse plugin
-.texlipse
-
-
-### Intellij ###
-# Covers JetBrains IDEs: IntelliJ, RubyMine, PhpStorm, AppCode, PyCharm
-
-*.iml
-
-## Directory-based project format:
-.idea/
-# if you remove the above rule, at least ignore the following:
-
-# User-specific stuff:
-# .idea/workspace.xml
-# .idea/tasks.xml
-# .idea/dictionaries
-
-# Sensitive or high-churn files:
-# .idea/dataSources.ids
-# .idea/dataSources.xml
-# .idea/sqlDataSources.xml
-# .idea/dynamic.xml
-# .idea/uiDesigner.xml
-
-# Gradle:
-# .idea/gradle.xml
-# .idea/libraries
-
-# Mongo Explorer plugin:
-# .idea/mongoSettings.xml
-
-## File-based project format:
-*.ipr
-*.iws
-
-## Plugin-specific files:
-
-# IntelliJ
-out/
-
-# mpeltonen/sbt-idea plugin
-.idea_modules/
-
-# JIRA plugin
-atlassian-ide-plugin.xml
-
-# Crashlytics plugin (for Android Studio and IntelliJ)
-com_crashlytics_export_strings.xml
-
-
-### NetBeans ###
-nbproject/private/
-build/
-nbbuild/
-dist/
-nbdist/
-nbactions.xml
-nb-configuration.xml
-
-
-### Maven ###
-target/
-pom.xml.tag
-pom.xml.releaseBackup
-pom.xml.versionsBackup
-pom.xml.next
-release.properties
-
-
-### Java ###
-*.class
-
-# Mobile Tools for Java (J2ME)
-.mtj.tmp/
-
-# Package Files #
-*.jar
-*.war
-*.ear
-
-# virtual machine crash logs, see http://www.java.com/en/download/help/error_hotspot.xml
-hs_err_pid*
-=======
-activejdbc-instrumentation/dependency-reduced-pom.xml
-
-# Created by https://www.gitignore.io
-
-### Linux ###
-*~
-
-# KDE directory preferences
-.directory
-
-
-### OSX ###
-.DS_Store
-.AppleDouble
-.LSOverride
-
-# Icon must end with two \r
-Icon
-
-
-# Thumbnails
-._*
-
-# Files that might appear on external disk
-.Spotlight-V100
-.Trashes
-
-# Directories potentially created on remote AFP share
-.AppleDB
-.AppleDesktop
-Network Trash Folder
-Temporary Items
-.apdisk
-
-
-### Windows ###
-# Windows image file caches
-Thumbs.db
-ehthumbs.db
-
-# Folder config file
-Desktop.ini
-
-# Recycle Bin used on file shares
-$RECYCLE.BIN/
-
-# Windows Installer files
-*.cab
-*.msi
-*.msm
-*.msp
-
-# Windows shortcuts
-*.lnk
-
-
-### Eclipse ###
-*.pydevproject
-.metadata
-.gradle
-bin/
-tmp/
-*.tmp
-*.bak
-*.swp
-*~.nib
-local.properties
-.settings/
-.loadpath
-.classpath
-.project
-
-# External tool builders
-.externalToolBuilders/
-
-# Locally stored "Eclipse launch configurations"
-*.launch
-
-# CDT-specific
-.cproject
-
-# PDT-specific
-.buildpath
-
-# sbteclipse plugin 
-.target
-
-# TeXlipse plugin
-.texlipse
-
-
-### Intellij ###
-# Covers JetBrains IDEs: IntelliJ, RubyMine, PhpStorm, AppCode, PyCharm
-
-*.iml
-
-## Directory-based project format:
-.idea/
-# if you remove the above rule, at least ignore the following:
-
-# User-specific stuff:
-# .idea/workspace.xml
-# .idea/tasks.xml
-# .idea/dictionaries
-
-# Sensitive or high-churn files:
-# .idea/dataSources.ids
-# .idea/dataSources.xml
-# .idea/sqlDataSources.xml
-# .idea/dynamic.xml
-# .idea/uiDesigner.xml
-
-# Gradle:
-# .idea/gradle.xml
-# .idea/libraries
-
-# Mongo Explorer plugin:
-# .idea/mongoSettings.xml
-
-## File-based project format:
-.ipr
-.iws
-
-## Plugin-specific files:
-
-# IntelliJ
-out/
-
-# mpeltonen/sbt-idea plugin
-.idea_modules/
-
-# JIRA plugin
-atlassian-ide-plugin.xml
-
-# Crashlytics plugin (for Android Studio and IntelliJ)
-com_crashlytics_export_strings.xml
-
-
-### NetBeans ###
-nbproject/private/
-build/
-nbbuild/
-dist/
-nbdist/
-nbactions.xml
-nb-configuration.xml
-
-
-### Maven ###
-target/
-pom.xml.tag
-pom.xml.releaseBackup
-pom.xml.versionsBackup
-pom.xml.next
-release.properties
-
-
-### Java ###
-*.class
-
-# Mobile Tools for Java (J2ME)
-.mtj.tmp/
-
-# Package Files #
-*.jar
-*.war
-*.ear
-
-# virtual machine crash logs, see http://www.java.com/en/download/help/error_hotspot.xml
-hs_err_pid*
->>>>>>> 70e30bd8
+activejdbc-instrumentation/dependency-reduced-pom.xml
+
+# Created by https://www.gitignore.io
+
+### Linux ###
+*~
+
+# KDE directory preferences
+.directory
+
+
+### OSX ###
+.DS_Store
+.AppleDouble
+.LSOverride
+
+# Thumbnails
+._*
+
+# Files that might appear on external disk
+.Spotlight-V100
+.Trashes
+
+# Directories potentially created on remote AFP share
+.AppleDB
+.AppleDesktop
+Network Trash Folder
+Temporary Items
+.apdisk
+
+
+### Windows ###
+# Windows image file caches
+Thumbs.db
+ehthumbs.db
+
+# Folder config file
+Desktop.ini
+
+# Recycle Bin used on file shares
+$RECYCLE.BIN/
+
+# Windows Installer files
+*.cab
+*.msi
+*.msm
+*.msp
+
+# Windows shortcuts
+*.lnk
+
+
+### Eclipse ###
+*.pydevproject
+.metadata
+.gradle
+bin/
+tmp/
+*.tmp
+*.bak
+*.swp
+*~.nib
+local.properties
+.settings/
+.loadpath
+.classpath
+.project
+
+# External tool builders
+.externalToolBuilders/
+
+# Locally stored "Eclipse launch configurations"
+*.launch
+
+# CDT-specific
+.cproject
+
+# PDT-specific
+.buildpath
+
+# sbteclipse plugin 
+.target
+
+# TeXlipse plugin
+.texlipse
+
+
+### Intellij ###
+# Covers JetBrains IDEs: IntelliJ, RubyMine, PhpStorm, AppCode, PyCharm
+
+*.iml
+
+## Directory-based project format:
+.idea/
+# if you remove the above rule, at least ignore the following:
+
+# User-specific stuff:
+# .idea/workspace.xml
+# .idea/tasks.xml
+# .idea/dictionaries
+
+# Sensitive or high-churn files:
+# .idea/dataSources.ids
+# .idea/dataSources.xml
+# .idea/sqlDataSources.xml
+# .idea/dynamic.xml
+# .idea/uiDesigner.xml
+
+# Gradle:
+# .idea/gradle.xml
+# .idea/libraries
+
+# Mongo Explorer plugin:
+# .idea/mongoSettings.xml
+
+## File-based project format:
+.ipr
+.iws
+
+## Plugin-specific files:
+
+# IntelliJ
+out/
+
+# mpeltonen/sbt-idea plugin
+.idea_modules/
+
+# JIRA plugin
+atlassian-ide-plugin.xml
+
+# Crashlytics plugin (for Android Studio and IntelliJ)
+com_crashlytics_export_strings.xml
+
+
+### NetBeans ###
+nbproject/private/
+build/
+nbbuild/
+dist/
+nbdist/
+nbactions.xml
+nb-configuration.xml
+
+
+### Maven ###
+target/
+pom.xml.tag
+pom.xml.releaseBackup
+pom.xml.versionsBackup
+pom.xml.next
+release.properties
+
+
+### Java ###
+*.class
+
+# Mobile Tools for Java (J2ME)
+.mtj.tmp/
+
+# Package Files #
+*.jar
+*.war
+*.ear
+
+# virtual machine crash logs, see http://www.java.com/en/download/help/error_hotspot.xml
+hs_err_pid*