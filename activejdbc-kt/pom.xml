--- conflicted
+++ resolved
@@ -8,11 +8,7 @@
     <parent>
         <groupId>org.javalite</groupId>
         <artifactId>javalite</artifactId>
-<<<<<<< HEAD
         <version>2.3.2-j8-SNAPSHOT</version>
-=======
-        <version>3.0-SNAPSHOT</version>
->>>>>>> 2120567c
     </parent>
 
     <properties>
@@ -81,8 +77,6 @@
                         </goals>
                     </execution>
                 </executions>
-<<<<<<< HEAD
-=======
                 <configuration>
                     <jdkVersion>${jvm.version}</jdkVersion>
                     <outputFormat>html</outputFormat>
@@ -105,7 +99,6 @@
                         </root>
                     </sourceRoots>
                 </configuration>
->>>>>>> 2120567c
             </plugin>
 
             <plugin>
