/*
Copyright 2009-2019 Igor Polevoy

Licensed under the Apache License, Version 2.0 (the "License"); 
you may not use this file except in compliance with the License. 
You may obtain a copy of the License at 

http://www.apache.org/licenses/LICENSE-2.0 

Unless required by applicable law or agreed to in writing, software 
distributed under the License is distributed on an "AS IS" BASIS, 
WITHOUT WARRANTIES OR CONDITIONS OF ANY KIND, either express or implied. 
See the License for the specific language governing permissions and 
limitations under the License. 
*/

package org.javalite.http;


import java.io.IOException;
import java.io.OutputStream;
import java.net.HttpURLConnection;

/**
 * Executes a POST request.
 *
 * @author Igor Polevoy
 */
public class Post extends Request {

    private byte[] content;

    /**
     * Constructor for making POST requests.
     *
     * @param url URL of resource.
     * @param content content to be posted to the resource.
     * @param connectTimeout connection timeout.
     * @param readTimeout read timeout.
     */
    public Post(String url, byte[] content, int connectTimeout, int readTimeout) {
        super(url, connectTimeout, readTimeout);
        this.content = content;
        header("Content-type", "application/x-www-form-urlencoded");
    }

    @Override
    protected <T extends Request> T doConnect(HttpURLConnection connection) throws IOException {

        if (content != null && !params().isEmpty()) {
            throw new HttpException("You can submit either content or parameters but not both");
        }

        if(!params().isEmpty()) {
            header("Content-type", "application/x-www-form-urlencoded");
        }

        if (content != null || !params().isEmpty()) {
            OutputStream outputStream = connection.getOutputStream();
            if(params().size() > 0){
                outputStream.write(Http.map2URLEncoded(params()).getBytes());
            } else {
                outputStream.write(content);
            }
            outputStream.flush();
        }
        return (T) this;
    }

    @Override
    protected String getMethod() {
        return "POST";
    }

    public static void main(String[] args) {


        Post post = Http.post("http://localhost:8080/http/post").
                param("greeting", "hello").header("Content-type", "text/json");

        System.out.println("Text: " + post.text());
        System.out.println("Headers: " + post.headers());
        System.out.println("Response code: " + post.responseCode());
        System.out.println("Response message: " + post.responseMessage());

        System.out.println("=================================================");

        post = Http.post("http://localhost:8080/http/post", "this is  a content")
                .header("Content-type", "text/json");

        System.out.println("Text: " + post.text());
        System.out.println("Headers: " + post.headers());
        System.out.println("Response code: " + post.responseCode());
        System.out.println("Response message: " + post.responseMessage());
    }
<<<<<<< HEAD
=======

    public static void main(String[] args) {
        Post post = Http.post("http://localhost:8080/http/post").header("Content-type", "text/json").param("name", "Igor");
        System.out.println(post.text());
        System.out.println(post.headers());
        System.out.println(post.responseCode());
        System.out.println(post.responseMessage());
    }
>>>>>>> e211ce12
}<|MERGE_RESOLUTION|>--- conflicted
+++ resolved
@@ -93,8 +93,6 @@
         System.out.println("Response code: " + post.responseCode());
         System.out.println("Response message: " + post.responseMessage());
     }
-<<<<<<< HEAD
-=======
 
     public static void main(String[] args) {
         Post post = Http.post("http://localhost:8080/http/post").header("Content-type", "text/json").param("name", "Igor");
@@ -103,5 +101,5 @@
         System.out.println(post.responseCode());
         System.out.println(post.responseMessage());
     }
->>>>>>> e211ce12
+
 }